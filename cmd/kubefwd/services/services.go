--- conflicted
+++ resolved
@@ -46,12 +46,9 @@
 	"k8s.io/client-go/tools/cache"
 )
 
-<<<<<<< HEAD
 var Version = "0.0.0"                                    // passed from kubefwd.go
 var SourceRepository = "https://github.com/txn2/kubefwd" // passed from kubefwd.go
-=======
 // cmdline arguments
->>>>>>> 8e5323c9
 var namespaces []string
 var regexNamespace string
 var contexts []string
@@ -70,12 +67,7 @@
 	Cmd.Flags().StringSliceVarP(&contexts, "context", "x", []string{}, "specify a context to override the current context")
 	Cmd.Flags().StringSliceVarP(&namespaces, "namespace", "n", []string{}, "Specify a namespace. Specify multiple namespaces by duplicating this argument.")
 	Cmd.Flags().StringP("selector", "l", "", "Selector (label query) to filter on; supports '=', '==', and '!=' (e.g. -l key1=value1,key2=value2).")
-<<<<<<< HEAD
-	Cmd.Flags().BoolVarP(&exitOnFail, "exitonfailure", "", false, "Exit(1) on failure. Useful for forcing a container restart.")
 	Cmd.Flags().IntVarP(&logLevel, "loglevel", "v", int(log.InfoLevel), "Logging verbosity, according to LogRus levels. Default=info.")
-=======
-	Cmd.Flags().BoolVarP(&verbose, "verbose", "v", false, "Verbose output.")
->>>>>>> 8e5323c9
 	Cmd.Flags().StringVarP(&domain, "domain", "d", "", "Append a pseudo domain name to generated host names.")
 
 }
@@ -266,13 +258,10 @@
 		contexts = append(contexts, rawConfig.CurrentContext)
 	}
 
-<<<<<<< HEAD
 	hostFileWLock := &fwdport.HostFileWithLock{Hosts: hostFile}
-=======
 	fwdsvcregistry.Init(stopListenCh)
 
 	nsWatchesDone := &sync.WaitGroup{} // We'll wait on this to exit the program. Done() indicates that all namespace watches have shutdown cleanly.
->>>>>>> 8e5323c9
 
 	for i, ctx := range contexts {
 		// k8s REST config
@@ -301,28 +290,6 @@
 		}
 
 		for ii, namespace := range namespaces {
-<<<<<<< HEAD
-			// ShortName field only use short name for the first namespace and context
-			fwdServiceOpts := FwdServiceOpts{
-				Wg:           wg,
-				ClientSet:    clientSet,
-				Context:      ctx,
-				Namespace:    namespace,
-				ListOptions:  listOptions,
-				Hostfile:     hostFileWLock,
-				ClientConfig: restConfig,
-				RESTClient:   restClient,
-				ShortName:    i < 1 && ii < 1,
-				Remote:       i > 0,
-				IpC:          byte(ipC),
-				IpD:          ipD,
-				ExitOnFail:   exitOnFail,
-				Domain:       domain,
-			}
-			go fwdServiceOpts.StartListen(stopListenCh)
-
-			ipC = ipC + 1
-=======
 			nsWatchesDone.Add(1)
 			go func(ii int, namespace string) {
 				// ShortName field only use short name for the first namespace and context
@@ -332,7 +299,7 @@
 					Namespace:         namespace,
 					NamespaceIPLock:   &sync.Mutex{}, // For parallelization of ip handout, each namespace has its own a.b.c.* range
 					ListOptions:       listOptions,
-					Hostfile:          &fwdport.HostFileWithLock{Hosts: hostFile},
+					Hostfile:          hostFileWLock,
 					ClientConfig:      restConfig,
 					RESTClient:        restClient,
 					ShortName:         i < 1 && ii < 1,
@@ -345,7 +312,6 @@
 				nameSpaceOpts.watchServiceEvents(stopListenCh)
 				nsWatchesDone.Done()
 			}(ii, namespace)
->>>>>>> 8e5323c9
 		}
 	}
 
